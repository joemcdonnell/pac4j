package org.pac4j.oauth.client;

import com.github.scribejava.core.model.OAuthConfig;
import com.github.scribejava.core.model.SignatureType;
import com.github.scribejava.core.oauth.OAuth20Service;
import org.pac4j.core.context.WebContext;
import org.pac4j.core.exception.HttpAction;
import org.pac4j.core.util.CommonHelper;
import org.pac4j.oauth.credentials.OAuthCredentials;
import org.pac4j.oauth.exception.OAuthCredentialsException;
import org.pac4j.oauth.profile.OAuth20Profile;

/**
 * This class is the base implementation for client supporting OAuth protocol version 2.0 with the state parameter.
 *
 * @author James Kleeh
 * @since 1.8.4
 */
public abstract class BaseOAuth20StateClient<U extends OAuth20Profile> extends BaseOAuth20Client<U> {

    private static final String STATE_PARAMETER = "#oauth20StateParameter";

    private String stateData;

    @Override
    protected String getStateParameter(final WebContext context) {
        final String stateParameter;
        if (CommonHelper.isNotBlank(stateData)) {
            stateParameter = stateData;
        } else {
            stateParameter = CommonHelper.randomString(10);
        }
        return stateParameter;
    }

    @Override
<<<<<<< HEAD
    protected String retrieveAuthorizationUrl(final WebContext context) throws HttpAction {
=======
    protected OAuthConfig buildOAuthConfig(WebContext context) {
        final String state = getStateParameter(context);
        // the state is held in a specific context.
        context.setSessionAttribute(getName() + STATE_PARAMETER, state);
        return new OAuthConfig(this.getKey(), this.getSecret(), computeFinalCallbackUrl(context),
                SignatureType.Header, getOAuthScope(), null, this.getConnectTimeout(), this.getReadTimeout(), hasOAuthGrantType() ? "authorization_code" : null, state, this.getResponseType());
    }

    @Override
    protected String retrieveAuthorizationUrl(final WebContext context) throws RequiresHttpAction {
>>>>>>> e798dc52
        // create a specific configuration with state
        final OAuthConfig config = buildOAuthConfig(context);

        // create a specific service
        final OAuth20Service newService = getApi().createService(config);
        final String authorizationUrl = newService.getAuthorizationUrl();
        logger.debug("authorizationUrl: {}", authorizationUrl);
        return authorizationUrl;
    }

    @Override
    protected OAuthCredentials getOAuthCredentials(final WebContext context) throws HttpAction {
        // check state parameter if required
        final String stateParameter = context.getRequestParameter("state");

        if (CommonHelper.isNotBlank(stateParameter)) {
            final String sessionState = (String) context.getSessionAttribute(getName() + STATE_PARAMETER);
            // clean from session after retrieving it
            context.setSessionAttribute(getName() + STATE_PARAMETER, null);
            logger.debug("sessionState: {} / stateParameter: {}", sessionState, stateParameter);
            if (!stateParameter.equals(sessionState)) {
                final String message = "State parameter mismatch: session expired or possible threat of cross-site request forgery";
                throw new OAuthCredentialsException(message);
            }
        } else {
            final String message = "Missing state parameter: session expired or possible threat of cross-site request forgery";
            throw new OAuthCredentialsException(message);
        }

        return super.getOAuthCredentials(context);
    }

    public String getStateData() {
        return stateData;
    }

    public void setStateData(String stateData) {
        this.stateData = stateData;
    }
}<|MERGE_RESOLUTION|>--- conflicted
+++ resolved
@@ -34,9 +34,6 @@
     }
 
     @Override
-<<<<<<< HEAD
-    protected String retrieveAuthorizationUrl(final WebContext context) throws HttpAction {
-=======
     protected OAuthConfig buildOAuthConfig(WebContext context) {
         final String state = getStateParameter(context);
         // the state is held in a specific context.
@@ -46,8 +43,7 @@
     }
 
     @Override
-    protected String retrieveAuthorizationUrl(final WebContext context) throws RequiresHttpAction {
->>>>>>> e798dc52
+    protected String retrieveAuthorizationUrl(final WebContext context) throws HttpAction {
         // create a specific configuration with state
         final OAuthConfig config = buildOAuthConfig(context);
 
