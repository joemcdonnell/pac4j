--- conflicted
+++ resolved
@@ -15,14 +15,12 @@
  */
 package org.pac4j.oauth.client;
 
-import org.apache.commons.lang3.RandomStringUtils;
 import org.pac4j.core.context.WebContext;
 import org.pac4j.oauth.client.exception.OAuthCredentialsException;
 import org.pac4j.oauth.credentials.OAuthCredentials;
 import org.pac4j.oauth.profile.OAuth20Profile;
 import org.scribe.model.Token;
 import org.scribe.model.Verifier;
-import org.scribe.oauth.StateOAuth20Service;
 import org.scribe.utils.OAuthEncoder;
 import org.slf4j.Logger;
 import org.slf4j.LoggerFactory;
@@ -52,22 +50,6 @@
      */
     @Override
     protected OAuthCredentials getOAuthCredentials(final WebContext context) {
-<<<<<<< HEAD
-=======
-        // check state parameter if required
-        if (requiresStateParameter()) {
-            final String sessionState = (String) context.getSessionAttribute(getName() + STATE_PARAMETER);
-            // clean from session after retrieving it
-            context.setSessionAttribute(getName() + STATE_PARAMETER, "");
-            String stateParameter = context.getRequestParameter("state");
-            logger.debug("sessionState : {} / stateParameter : {}", sessionState, stateParameter);
-            if (stateParameter == null || !stateParameter.equals(sessionState)) {
-                final String message = "Missing state parameter : session expired or possible threat of cross-site request forgery";
-                throw new OAuthCredentialsException(message);
-            }
-        }
-
->>>>>>> 662a1e67
         final String verifierParameter = context.getRequestParameter(OAUTH_CODE);
         if (verifierParameter != null) {
             final String verifier = OAuthEncoder.decode(verifierParameter);
