package org.pac4j.oauth.client;

import com.github.scribejava.core.model.OAuth1AccessToken;
import com.github.scribejava.core.model.OAuth1RequestToken;
import com.github.scribejava.core.model.OAuth1Token;
import com.github.scribejava.core.model.OAuthRequest;
import com.github.scribejava.core.model.Token;
import com.github.scribejava.core.oauth.OAuth10aService;
import com.github.scribejava.core.utils.OAuthEncoder;
import org.pac4j.core.context.WebContext;
<<<<<<< HEAD
import org.pac4j.core.exception.HttpAction;
import org.pac4j.oauth.exception.OAuthCredentialsException;
=======
import org.pac4j.core.exception.RequiresHttpAction;
>>>>>>> e798dc52
import org.pac4j.oauth.credentials.OAuthCredentials;
import org.pac4j.oauth.exception.OAuthCredentialsException;
import org.pac4j.oauth.profile.OAuth10Profile;
import org.slf4j.Logger;
import org.slf4j.LoggerFactory;

/**
 * This class is the base implementation for client supporting OAuth protocol version 1.0.
 *
 * @author Jerome Leleu
 * @since 1.0.0
 */
public abstract class BaseOAuth10Client<U extends OAuth10Profile> extends BaseOAuthClient<U, OAuth10aService, OAuth1Token> {

    protected static final Logger logger = LoggerFactory.getLogger(BaseOAuth10Client.class);

    public static final String OAUTH_TOKEN = "oauth_token";

    public static final String OAUTH_VERIFIER = "oauth_verifier";

    public static final String REQUEST_TOKEN = "requestToken";

    /**
     * Return the name of the attribute storing in session the request token.
     *
     * @return the name of the attribute storing in session the request token
     */
    protected String getRequestTokenSessionAttributeName() {
        return getName() + "#" + REQUEST_TOKEN;
    }

    @Override
<<<<<<< HEAD
    protected String retrieveAuthorizationUrl(final WebContext context) throws HttpAction {
        final OAuth10aService service10 = (OAuth10aService) this.service;
        final Token requestToken = service10.getRequestToken();
=======
    protected String retrieveAuthorizationUrl(final WebContext context) throws RequiresHttpAction {
        final OAuth1RequestToken requestToken = this.service.getRequestToken();
>>>>>>> e798dc52
        logger.debug("requestToken: {}", requestToken);
        // save requestToken in user session
        context.setSessionAttribute(getRequestTokenSessionAttributeName(), requestToken);
        final String authorizationUrl = this.service.getAuthorizationUrl(requestToken);
        logger.debug("authorizationUrl: {}", authorizationUrl);
        return authorizationUrl;
    }

    @Override
    protected OAuthCredentials getOAuthCredentials(final WebContext context) throws HttpAction {
        final String tokenParameter = context.getRequestParameter(OAUTH_TOKEN);
        final String verifierParameter = context.getRequestParameter(OAUTH_VERIFIER);
        if (tokenParameter != null && verifierParameter != null) {
            // get request token from session
            final Token tokenSession = (Token) context.getSessionAttribute(getRequestTokenSessionAttributeName());
            logger.debug("tokenRequest: {}", tokenSession);
            final String token = OAuthEncoder.decode(tokenParameter);
            final String verifier = OAuthEncoder.decode(verifierParameter);
            logger.debug("token: {} / verifier: {}", token, verifier);
            return new OAuthCredentials(tokenSession, token, verifier, getName());
        } else {
            final String message = "No credential found";
            throw new OAuthCredentialsException(message);
        }
    }

    @Override
<<<<<<< HEAD
    protected Token getAccessToken(final OAuthCredentials credentials) throws HttpAction {
        final Token tokenRequest = credentials.getRequestToken();
=======
    protected OAuth1Token getAccessToken(final OAuthCredentials credentials) throws RequiresHttpAction {
        final OAuth1RequestToken tokenRequest = (OAuth1RequestToken) credentials.getRequestToken();
>>>>>>> e798dc52
        final String token = credentials.getToken();
        final String verifier = credentials.getVerifier();
        logger.debug("tokenRequest: {}", tokenRequest);
        logger.debug("token: {}", token);
        logger.debug("verifier: {}", verifier);
        if (tokenRequest == null) {
            final String message = "Token request expired";
            throw new OAuthCredentialsException(message);
        }
        final String savedToken = tokenRequest.getToken();
        logger.debug("savedToken: {}", savedToken);
        if (savedToken == null || !savedToken.equals(token)) {
            final String message = "Token received: " + token + " is different from saved token: " + savedToken;
            throw new OAuthCredentialsException(message);
        }
        final OAuth1Token accessToken = this.service.getAccessToken(tokenRequest, verifier);
        logger.debug("accessToken: {}", accessToken);
        return accessToken;
    }

    @Override
    protected void addAccessTokenToProfile(final U profile, final OAuth1Token accessToken) {
        if (profile != null) {
            final String token = accessToken.getToken();
            logger.debug("add access_token: {} to profile", token);
            profile.setAccessToken(token);
            profile.setAccessSecret(accessToken.getTokenSecret());
        }
    }

    @Override
    protected void signRequest(OAuth1Token token, OAuthRequest request) {
        this.service.signRequest((OAuth1AccessToken) token, request);
        if (this.isTokenAsHeader()) {
            request.addHeader("Authorization", "Bearer " + token.getToken());
        }
    }
}<|MERGE_RESOLUTION|>--- conflicted
+++ resolved
@@ -8,12 +8,7 @@
 import com.github.scribejava.core.oauth.OAuth10aService;
 import com.github.scribejava.core.utils.OAuthEncoder;
 import org.pac4j.core.context.WebContext;
-<<<<<<< HEAD
 import org.pac4j.core.exception.HttpAction;
-import org.pac4j.oauth.exception.OAuthCredentialsException;
-=======
-import org.pac4j.core.exception.RequiresHttpAction;
->>>>>>> e798dc52
 import org.pac4j.oauth.credentials.OAuthCredentials;
 import org.pac4j.oauth.exception.OAuthCredentialsException;
 import org.pac4j.oauth.profile.OAuth10Profile;
@@ -46,14 +41,8 @@
     }
 
     @Override
-<<<<<<< HEAD
     protected String retrieveAuthorizationUrl(final WebContext context) throws HttpAction {
-        final OAuth10aService service10 = (OAuth10aService) this.service;
-        final Token requestToken = service10.getRequestToken();
-=======
-    protected String retrieveAuthorizationUrl(final WebContext context) throws RequiresHttpAction {
         final OAuth1RequestToken requestToken = this.service.getRequestToken();
->>>>>>> e798dc52
         logger.debug("requestToken: {}", requestToken);
         // save requestToken in user session
         context.setSessionAttribute(getRequestTokenSessionAttributeName(), requestToken);
@@ -81,13 +70,8 @@
     }
 
     @Override
-<<<<<<< HEAD
-    protected Token getAccessToken(final OAuthCredentials credentials) throws HttpAction {
-        final Token tokenRequest = credentials.getRequestToken();
-=======
-    protected OAuth1Token getAccessToken(final OAuthCredentials credentials) throws RequiresHttpAction {
+    protected OAuth1Token getAccessToken(final OAuthCredentials credentials) throws HttpAction {
         final OAuth1RequestToken tokenRequest = (OAuth1RequestToken) credentials.getRequestToken();
->>>>>>> e798dc52
         final String token = credentials.getToken();
         final String verifier = credentials.getVerifier();
         logger.debug("tokenRequest: {}", tokenRequest);
