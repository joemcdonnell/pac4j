--- conflicted
+++ resolved
@@ -1,25 +1,19 @@
 package org.pac4j.oauth.client;
 
 import com.fasterxml.jackson.databind.JsonNode;
-<<<<<<< HEAD
-import com.github.scribejava.core.builder.api.Api;
-import com.github.scribejava.core.model.Token;
-import org.pac4j.core.exception.HttpAction;
-=======
 import com.github.scribejava.core.builder.api.BaseApi;
 import com.github.scribejava.core.model.OAuth1Token;
 import com.github.scribejava.core.oauth.OAuth10aService;
-import org.pac4j.core.exception.RequiresHttpAction;
->>>>>>> fd5e0fb9
+import org.pac4j.core.exception.HttpAction;
 import org.pac4j.oauth.profile.JsonHelper;
 import org.pac4j.oauth.profile.bitbucket.BitbucketProfile;
 import org.pac4j.scribe.builder.api.BitBucketApi;
 
 /**
  * This class is the OAuth client to authenticate users in Bitbucket.
- * 
+ *
  * It returns a {@link org.pac4j.oauth.profile.bitbucket.BitbucketProfile}.
- * 
+ *
  * @author Sebastian Sdorra
  * @since 1.5.1
  */
@@ -51,10 +45,10 @@
             json = (JsonNode) JsonHelper.getElement(json, "user");
             if (json != null) {
                 for (final String attribute : profile.getAttributesDefinition().getPrimaryAttributes()) {
-                   profile.addAttribute(attribute, JsonHelper.getElement(json, attribute));
+                    profile.addAttribute(attribute, JsonHelper.getElement(json, attribute));
                 }
             }
         }
-       return profile;
+        return profile;
     }
 }