--- conflicted
+++ resolved
@@ -175,11 +175,7 @@
      * @return the access token
      * @throws HttpAction whether an additional HTTP action is required
      */
-<<<<<<< HEAD
-    protected abstract Token getAccessToken(OAuthCredentials credentials) throws HttpAction;
-=======
-    protected abstract T getAccessToken(OAuthCredentials credentials) throws RequiresHttpAction;
->>>>>>> fd5e0fb9
+    protected abstract T getAccessToken(OAuthCredentials credentials) throws HttpAction;
 
     /**
      * Retrieve the user profile from the access token.
@@ -188,11 +184,7 @@
      * @return the user profile
      * @throws HttpAction whether an additional HTTP action is required
      */
-<<<<<<< HEAD
-    protected U retrieveUserProfileFromToken(final Token accessToken) throws HttpAction {
-=======
-    protected U retrieveUserProfileFromToken(final T accessToken) throws RequiresHttpAction {
->>>>>>> fd5e0fb9
+    protected U retrieveUserProfileFromToken(final T accessToken) throws HttpAction {
         final String body = sendRequestForData(accessToken, getProfileUrl(accessToken));
         if (body == null) {
             throw new HttpCommunicationException("Not data found for accessToken: " + accessToken);
