--- conflicted
+++ resolved
@@ -1,16 +1,10 @@
 package org.pac4j.oauth.client;
 
-<<<<<<< HEAD
-import com.github.scribejava.core.builder.api.Api;
-import com.github.scribejava.core.model.Token;
-import org.pac4j.core.exception.HttpAction;
-=======
 import com.fasterxml.jackson.databind.JsonNode;
 import com.github.scribejava.core.builder.api.BaseApi;
 import com.github.scribejava.core.model.OAuth2AccessToken;
 import com.github.scribejava.core.oauth.OAuth20Service;
-import org.pac4j.core.exception.RequiresHttpAction;
->>>>>>> e798dc52
+import org.pac4j.core.exception.HttpAction;
 import org.pac4j.oauth.profile.JsonHelper;
 import org.pac4j.oauth.profile.wordpress.WordPressAttributesDefinition;
 import org.pac4j.oauth.profile.wordpress.WordPressProfile;
@@ -20,22 +14,22 @@
  * <p>This class is the OAuth client to authenticate users in WordPress.</p>
  * <p>It returns a {@link org.pac4j.oauth.profile.wordpress.WordPressProfile}.</p>
  * <p>More information at http://developer.wordpress.com/docs/oauth2/</p>
- * 
+ *
  * @author Jerome Leleu
  * @since 1.1.0
  */
 public class WordPressClient extends BaseOAuth20Client<WordPressProfile> {
-    
+
     public WordPressClient() {
         setTokenAsHeader(true);
     }
-    
+
     public WordPressClient(final String key, final String secret) {
         setKey(key);
         setSecret(secret);
         setTokenAsHeader(true);
     }
-    
+
     @Override
     protected BaseApi<OAuth20Service> getApi() {
         return new WordPressApi20();
@@ -50,7 +44,7 @@
     protected String getProfileUrl(final OAuth2AccessToken accessToken) {
         return "https://public-api.wordpress.com/rest/v1/me/?pretty=1";
     }
-    
+
     @Override
     protected WordPressProfile extractUserProfile(final String body) throws HttpAction {
         final WordPressProfile profile = new WordPressProfile();
