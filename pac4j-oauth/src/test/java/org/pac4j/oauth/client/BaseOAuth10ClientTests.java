package org.pac4j.oauth.client;

import com.github.scribejava.core.model.OAuth1RequestToken;
import org.junit.Test;
import org.pac4j.core.context.MockWebContext;
import org.pac4j.core.exception.HttpAction;
import org.pac4j.core.exception.TechnicalException;
import org.pac4j.core.util.TestsConstants;
import org.pac4j.oauth.credentials.OAuth10Credentials;

import static org.junit.Assert.*;

/**
 * This class tests the OAuth credential retrieval in the {@link org.pac4j.oauth.client.BaseOAuth10Client} class.
 * 
 * @author Jerome Leleu
 * @since 1.0.0
 */
public final class BaseOAuth10ClientTests implements TestsConstants {
    
    private BaseOAuth10Client getClient() {
        final YahooClient client = new YahooClient();
        client.setKey(KEY);
        client.setSecret(SECRET);
        client.setCallbackUrl(CALLBACK_URL);
        return client;
    }

    @Test
    public void testNoTokenNoVerifier() throws HttpAction {
        try {
            getClient().getCredentials(MockWebContext.create());
            fail("should not get credentials");
        } catch (final TechnicalException e) {
            assertEquals("No credential found", e.getMessage());
        }
    }

    @Test
    public void testNoToken() throws HttpAction {
        try {
            getClient().getCredentials(MockWebContext.create().addRequestParameter(BaseOAuth10Client.OAUTH_VERIFIER,
                                                                                   VERIFIER));
            fail("should not get credentials");
        } catch (final TechnicalException e) {
            assertEquals("No credential found", e.getMessage());
        }
    }

    @Test
    public void testNoVerifier() throws HttpAction {
        try {
            getClient().getCredentials(MockWebContext.create()
                                           .addRequestParameter(BaseOAuth10Client.OAUTH_TOKEN, TOKEN));
            fail("should not get credentials");
        } catch (final TechnicalException e) {
            assertEquals("No credential found", e.getMessage());
        }
    }

    @Test
<<<<<<< HEAD
    public void testOk() throws HttpAction {
        final OAuthCredentials credentials = (OAuthCredentials) getClient()
=======
    public void testOk() throws RequiresHttpAction {
        final OAuth10Credentials credentials = (OAuth10Credentials) getClient()
>>>>>>> 650548f5
            .getCredentials(MockWebContext
                                .create()
                                .addRequestParameter(BaseOAuth10Client.OAUTH_VERIFIER, VERIFIER)
                                .addRequestParameter(BaseOAuth10Client.OAUTH_TOKEN, TOKEN)
                                .addSessionAttribute(getClient().getName() + "#" + BaseOAuth10Client.REQUEST_TOKEN,
                                                     new OAuth1RequestToken(TOKEN, SECRET)));
        assertNotNull(credentials);
        assertEquals(TOKEN, credentials.getToken());
        assertEquals(VERIFIER, credentials.getVerifier());
        final OAuth1RequestToken tokenRequest = (OAuth1RequestToken) credentials.getRequestToken();
        assertEquals(TOKEN, tokenRequest.getToken());
        assertEquals(SECRET, tokenRequest.getTokenSecret());
    }
}<|MERGE_RESOLUTION|>--- conflicted
+++ resolved
@@ -12,12 +12,12 @@
 
 /**
  * This class tests the OAuth credential retrieval in the {@link org.pac4j.oauth.client.BaseOAuth10Client} class.
- * 
+ *
  * @author Jerome Leleu
  * @since 1.0.0
  */
 public final class BaseOAuth10ClientTests implements TestsConstants {
-    
+
     private BaseOAuth10Client getClient() {
         final YahooClient client = new YahooClient();
         client.setKey(KEY);
@@ -40,7 +40,7 @@
     public void testNoToken() throws HttpAction {
         try {
             getClient().getCredentials(MockWebContext.create().addRequestParameter(BaseOAuth10Client.OAUTH_VERIFIER,
-                                                                                   VERIFIER));
+                    VERIFIER));
             fail("should not get credentials");
         } catch (final TechnicalException e) {
             assertEquals("No credential found", e.getMessage());
@@ -51,7 +51,7 @@
     public void testNoVerifier() throws HttpAction {
         try {
             getClient().getCredentials(MockWebContext.create()
-                                           .addRequestParameter(BaseOAuth10Client.OAUTH_TOKEN, TOKEN));
+                    .addRequestParameter(BaseOAuth10Client.OAUTH_TOKEN, TOKEN));
             fail("should not get credentials");
         } catch (final TechnicalException e) {
             assertEquals("No credential found", e.getMessage());
@@ -59,19 +59,14 @@
     }
 
     @Test
-<<<<<<< HEAD
     public void testOk() throws HttpAction {
-        final OAuthCredentials credentials = (OAuthCredentials) getClient()
-=======
-    public void testOk() throws RequiresHttpAction {
         final OAuth10Credentials credentials = (OAuth10Credentials) getClient()
->>>>>>> 650548f5
-            .getCredentials(MockWebContext
-                                .create()
-                                .addRequestParameter(BaseOAuth10Client.OAUTH_VERIFIER, VERIFIER)
-                                .addRequestParameter(BaseOAuth10Client.OAUTH_TOKEN, TOKEN)
-                                .addSessionAttribute(getClient().getName() + "#" + BaseOAuth10Client.REQUEST_TOKEN,
-                                                     new OAuth1RequestToken(TOKEN, SECRET)));
+                .getCredentials(MockWebContext
+                        .create()
+                        .addRequestParameter(BaseOAuth10Client.OAUTH_VERIFIER, VERIFIER)
+                        .addRequestParameter(BaseOAuth10Client.OAUTH_TOKEN, TOKEN)
+                        .addSessionAttribute(getClient().getName() + "#" + BaseOAuth10Client.REQUEST_TOKEN,
+                                new OAuth1RequestToken(TOKEN, SECRET)));
         assertNotNull(credentials);
         assertEquals(TOKEN, credentials.getToken());
         assertEquals(VERIFIER, credentials.getVerifier());
