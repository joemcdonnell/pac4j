--- conflicted
+++ resolved
@@ -34,7 +34,6 @@
  * @since 1.7
  */
 public class SAML2ServiceProviderMetadataResolver implements SAML2MetadataResolver {
-<<<<<<< HEAD
 	protected final static Logger logger = LoggerFactory.getLogger(SAML2ServiceProviderMetadataResolver.class);
 
 	private final CredentialProvider credentialProvider;
@@ -45,13 +44,16 @@
 	private final boolean forceSpMetadataGeneration;
 
 	public SAML2ServiceProviderMetadataResolver(final CredentialProvider credentialProvider,
-			final String spMetadataPath, final String callbackUrl) {
+			                                    final String spMetadataPath, 
+			                                    final String callbackUrl) {
 		this(spMetadataPath, callbackUrl, null, false, credentialProvider);
 	}
 
-	public SAML2ServiceProviderMetadataResolver(final String spMetadataPath, final String callbackUrl,
-			@Nullable final String spEntityId, final boolean forceSpMetadataGeneration,
-			final CredentialProvider credentialProvider) {
+	public SAML2ServiceProviderMetadataResolver(final String spMetadataPath, 
+	                                            final String callbackUrl,
+			                                    @Nullable final String spEntityId, 
+			                                    final boolean forceSpMetadataGeneration,
+			                                    final CredentialProvider credentialProvider) {
 		this(spMetadataPath, null, callbackUrl, spEntityId, forceSpMetadataGeneration, credentialProvider);
 	}
 
@@ -101,15 +103,14 @@
 			metadataGenerator.setSingleLogoutServiceUrl(callbackUrl);
 			final MetadataResolver spMetadataProvider = metadataGenerator.buildMetadataResolver();
 
-			// Initialize metadata provider for our SP and get the XML as a
-			// String
+            // Initialize metadata provider for our SP and get the XML as a String
 			this.spMetadata = metadataGenerator.getMetadata();
-			if (this.spMetadataResource != null) {
+            if (this.spMetadataResource != null) {
 
 				if (spMetadataResource.exists() && !this.forceSpMetadataGeneration) {
-					logger.info("Metadata file already exists at {}.", this.spMetadataResource.getFilename());
+                    logger.info("Metadata file already exists at {}.", this.spMetadataResource.getFilename());
 				} else {
-					logger.info("Writing sp metadata to {}", this.spMetadataResource.getFilename());
+                    logger.info("Writing sp metadata to {}", this.spMetadataResource.getFilename());
 
 					final Transformer transformer = TransformerFactory.newInstance().newTransformer();
 					transformer.setOutputProperty(OutputKeys.INDENT, "yes");
@@ -147,7 +148,7 @@
 
 	@Override
 	public String getMetadataPath() {
-		return this.spMetadataResource.getFilename();
+        return this.spMetadataResource.getFilename();
 	}
 
 	@Override
@@ -163,116 +164,4 @@
 			throw new SAMLException("Error initializing idpMetadataProvider", e);
 		}
 	}
-=======
-    protected final static Logger logger = LoggerFactory.getLogger(SAML2ServiceProviderMetadataResolver.class);
-
-    private final CredentialProvider credentialProvider;
-    private String spEntityId;
-    private final String spMetadataPath;
-    private String spMetadata;
-    private final String callbackUrl;
-    private final boolean forceSpMetadataGeneration;
-
-    public SAML2ServiceProviderMetadataResolver(final String spMetadataPath,
-                                                final String callbackUrl,
-                                                @Nullable final String spEntityId,
-                                                final boolean forceSpMetadataGeneration,
-                                                final CredentialProvider credentialProvider) {
-        this.spMetadataPath = spMetadataPath;
-        this.spEntityId = spEntityId;
-        this.credentialProvider = credentialProvider;
-        this.callbackUrl = callbackUrl;
-        this.forceSpMetadataGeneration = forceSpMetadataGeneration;
-
-        // If the spEntityId is blank, use the callback url
-        try {
-            if (CommonHelper.isBlank(this.spEntityId)) {
-                final URL url = new URL(callbackUrl);
-                if (url.getQuery() != null) {
-                    this.spEntityId = url.toString().replace("?" + url.getQuery(), "");
-                } else {
-                    this.spEntityId = url.toString();
-                }
-            }
-            logger.info("Using SP entity ID {}", this.spEntityId);
-        } catch (final Exception e) {
-            throw new SAMLException(e);
-        }
-    }
-
-    @Override
-    public final MetadataResolver resolve() {
-        try {
-            final SAML2MetadataGenerator metadataGenerator = new SAML2MetadataGenerator();
-            if (this.credentialProvider != null) {
-                metadataGenerator.setCredentialProvider(this.credentialProvider);
-                metadataGenerator.setAuthnRequestSigned(true);
-            }
-
-            metadataGenerator.setEntityId(this.spEntityId);
-            metadataGenerator.setRequestInitiatorLocation(callbackUrl);
-            // Assertion consumer service url is the callback url
-            metadataGenerator.setAssertionConsumerServiceUrl(callbackUrl);
-            // for now same for logout url
-            metadataGenerator.setSingleLogoutServiceUrl(callbackUrl);
-            final MetadataResolver spMetadataProvider = metadataGenerator.buildMetadataResolver();
-
-            // Initialize metadata provider for our SP and get the XML as a String
-            this.spMetadata = metadataGenerator.getMetadata();
-            if (this.spMetadataPath != null) {
-
-                final File file = new File(this.spMetadataPath);
-                if (file.exists() && !this.forceSpMetadataGeneration) {
-                    logger.info("Metadata file already exists at {}.", this.spMetadataPath);
-                } else {
-                    logger.info("Writing sp metadata to {}", this.spMetadataPath);
-
-                    final Transformer transformer = TransformerFactory.newInstance().newTransformer();
-                    transformer.setOutputProperty(OutputKeys.INDENT, "yes");
-                    transformer.setOutputProperty("{http://xml.apache.org/xslt}indent-amount", "4");
-                    final StreamResult result = new StreamResult(new StringWriter());
-                    final StreamSource source = new StreamSource(new StringReader(this.spMetadata));
-                    transformer.transform(source, result);
-                    final FileWriter writer = new FileWriter(this.spMetadataPath);
-                    writer.write(result.getWriter().toString());
-                    writer.close();
-                }
-            }
-            return spMetadataProvider;
-        } catch (final ComponentInitializationException e) {
-            throw new TechnicalException("Error initializing spMetadataProvider", e);
-        } catch (final MarshallingException e) {
-            logger.warn("Unable to marshal SP metadata", e);
-        } catch (final IOException e) {
-            logger.warn("Unable to print SP metadata", e);
-        } catch (final Exception e) {
-            logger.warn("Unable to transform metadata", e);
-        }
-        return null;
-    }
-
-    @Override
-    public final String getEntityId() {
-        return this.spEntityId;
-    }
-
-    @Override
-    public String getMetadataPath() {
-        return this.spMetadataPath;
-    }
-
-    @Override
-    public String getMetadata() {
-        return this.spMetadata;
-    }
-
-    @Override
-    public XMLObject getEntityDescriptorElement() {
-        try {
-            return resolve().resolveSingle(new CriteriaSet(new EntityIdCriterion(getEntityId())));
-        } catch (final ResolverException e) {
-            throw new SAMLException("Error initializing idpMetadataProvider", e);
-        }
-    }
->>>>>>> 584843d8
 }