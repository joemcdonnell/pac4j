package org.pac4j.saml.metadata;

import net.shibboleth.utilities.java.support.component.ComponentInitializationException;
import net.shibboleth.utilities.java.support.resolver.CriteriaSet;
import net.shibboleth.utilities.java.support.resolver.ResolverException;
import org.opensaml.core.criterion.EntityIdCriterion;
import org.opensaml.core.xml.XMLObject;
import org.opensaml.core.xml.io.MarshallingException;
import org.opensaml.saml.metadata.resolver.MetadataResolver;
import org.pac4j.core.context.HttpConstants;
import org.pac4j.core.exception.TechnicalException;
import org.pac4j.core.io.WritableResource;
import org.pac4j.core.util.CommonHelper;
import org.pac4j.saml.crypto.CredentialProvider;
import org.pac4j.saml.exceptions.SAMLException;
import org.slf4j.Logger;
import org.slf4j.LoggerFactory;

import javax.annotation.Nullable;
import javax.xml.transform.OutputKeys;
import javax.xml.transform.Transformer;
import javax.xml.transform.TransformerFactory;
import javax.xml.transform.stream.StreamResult;
import javax.xml.transform.stream.StreamSource;
<<<<<<< HEAD
import java.io.IOException;
import java.io.OutputStream;
import java.io.StringReader;
import java.io.StringWriter;
=======
import java.io.*;
>>>>>>> d3f22029
import java.net.URL;

/**
 * @author Misagh Moayyed
 * @since 1.7
 */
public class SAML2ServiceProviderMetadataResolver implements SAML2MetadataResolver {
    protected final static Logger logger = LoggerFactory.getLogger(SAML2ServiceProviderMetadataResolver.class);

    private final CredentialProvider credentialProvider;
    private String spEntityId;
	private final WritableResource spMetadataResource;
    private String spMetadata;
    private final String callbackUrl;
    private final boolean forceSpMetadataGeneration;

    public SAML2ServiceProviderMetadataResolver(final CredentialProvider credentialProvider,
			                                    final String spMetadataPath, 
			                                    final String callbackUrl) {
		this(spMetadataPath, callbackUrl, null, false, credentialProvider);
	}

    public SAML2ServiceProviderMetadataResolver(final String spMetadataPath,
            final String callbackUrl,
            @Nullable final String spEntityId,
            final boolean forceSpMetadataGeneration,
            final CredentialProvider credentialProvider) {
		this(spMetadataPath, null, callbackUrl, spEntityId, forceSpMetadataGeneration, credentialProvider);
	}

    public SAML2ServiceProviderMetadataResolver(final String spMetadataPath,
                                                final WritableResource spMetadataResource,
                                                final String callbackUrl,
                                                @Nullable final String spEntityId,
                                                final boolean forceSpMetadataGeneration,
                                                final CredentialProvider credentialProvider) {
		if (spMetadataResource != null) {
			this.spMetadataResource = spMetadataResource;
		} else {
			this.spMetadataResource = new org.pac4j.core.io.FileSystemResource(spMetadataPath);
		}
        this.spEntityId = spEntityId;
        this.credentialProvider = credentialProvider;
        this.callbackUrl = callbackUrl;
        this.forceSpMetadataGeneration = forceSpMetadataGeneration;

        // If the spEntityId is blank, use the callback url
        try {
            if (CommonHelper.isBlank(this.spEntityId)) {
                final URL url = new URL(callbackUrl);
                if (url.getQuery() != null) {
                    this.spEntityId = url.toString().replace("?" + url.getQuery(), "");
                } else {
                    this.spEntityId = url.toString();
                }
            }
            logger.info("Using SP entity ID {}", this.spEntityId);
        } catch (final Exception e) {
            throw new SAMLException(e);
        }
    }

    @Override
    public final MetadataResolver resolve() {
        try {
            final SAML2MetadataGenerator metadataGenerator = new SAML2MetadataGenerator();
            if (this.credentialProvider != null) {
                metadataGenerator.setCredentialProvider(this.credentialProvider);
                metadataGenerator.setAuthnRequestSigned(true);
            }

            metadataGenerator.setEntityId(this.spEntityId);
            metadataGenerator.setRequestInitiatorLocation(callbackUrl);
            // Assertion consumer service url is the callback url
            metadataGenerator.setAssertionConsumerServiceUrl(callbackUrl);
            // for now same for logout url
            metadataGenerator.setSingleLogoutServiceUrl(callbackUrl);
            final MetadataResolver spMetadataProvider = metadataGenerator.buildMetadataResolver();

            // Initialize metadata provider for our SP and get the XML as a String
            this.spMetadata = metadataGenerator.getMetadata();
            if (this.spMetadataResource != null) {

                if (spMetadataResource.exists() && !this.forceSpMetadataGeneration) {
                    logger.info("Metadata file already exists at {}.", this.spMetadataResource.getFilename());
				} else {
                    logger.info("Writing sp metadata to {}", this.spMetadataResource.getFilename());

                    final Transformer transformer = TransformerFactory.newInstance().newTransformer();
                    transformer.setOutputProperty(OutputKeys.INDENT, "yes");
                    transformer.setOutputProperty("{http://xml.apache.org/xslt}indent-amount", "4");
                    final StreamResult result = new StreamResult(new StringWriter());
                    final StreamSource source = new StreamSource(new StringReader(this.spMetadata));
                    transformer.transform(source, result);
<<<<<<< HEAD
                    OutputStream spMetadataOutputStream = this.spMetadataResource.getOutputStream();
                    try {
                        spMetadataOutputStream.write(result.getWriter().toString().getBytes());
					} finally {
						if (spMetadataOutputStream != null) {
							spMetadataOutputStream.close();
						}
					}
=======
                    try (final OutputStreamWriter writer = new OutputStreamWriter(new FileOutputStream(this.spMetadataPath), HttpConstants.UTF8_ENCODING)) {
                        writer.write(result.getWriter().toString());
                    }
>>>>>>> d3f22029
                }
            }
            return spMetadataProvider;
        } catch (final ComponentInitializationException e) {
            throw new TechnicalException("Error initializing spMetadataProvider", e);
        } catch (final MarshallingException e) {
            logger.warn("Unable to marshal SP metadata", e);
        } catch (final IOException e) {
            logger.warn("Unable to print SP metadata", e);
        } catch (final Exception e) {
            logger.warn("Unable to transform metadata", e);
        }
        return null;
    }

    @Override
    public final String getEntityId() {
        return this.spEntityId;
    }

    @Override
    public String getMetadataPath() {
        return this.spMetadataResource.getFilename();
    }

    @Override
    public String getMetadata() {
        return this.spMetadata;
    }

    @Override
    public XMLObject getEntityDescriptorElement() {
        try {
            return resolve().resolveSingle(new CriteriaSet(new EntityIdCriterion(getEntityId())));
        } catch (final ResolverException e) {
            throw new SAMLException("Error initializing idpMetadataProvider", e);
        }
    }
}<|MERGE_RESOLUTION|>--- conflicted
+++ resolved
@@ -7,7 +7,6 @@
 import org.opensaml.core.xml.XMLObject;
 import org.opensaml.core.xml.io.MarshallingException;
 import org.opensaml.saml.metadata.resolver.MetadataResolver;
-import org.pac4j.core.context.HttpConstants;
 import org.pac4j.core.exception.TechnicalException;
 import org.pac4j.core.io.WritableResource;
 import org.pac4j.core.util.CommonHelper;
@@ -22,14 +21,10 @@
 import javax.xml.transform.TransformerFactory;
 import javax.xml.transform.stream.StreamResult;
 import javax.xml.transform.stream.StreamSource;
-<<<<<<< HEAD
 import java.io.IOException;
 import java.io.OutputStream;
 import java.io.StringReader;
 import java.io.StringWriter;
-=======
-import java.io.*;
->>>>>>> d3f22029
 import java.net.URL;
 
 /**
@@ -124,20 +119,9 @@
                     final StreamResult result = new StreamResult(new StringWriter());
                     final StreamSource source = new StreamSource(new StringReader(this.spMetadata));
                     transformer.transform(source, result);
-<<<<<<< HEAD
-                    OutputStream spMetadataOutputStream = this.spMetadataResource.getOutputStream();
-                    try {
+                    try (final OutputStream spMetadataOutputStream = this.spMetadataResource.getOutputStream()) {
                         spMetadataOutputStream.write(result.getWriter().toString().getBytes());
-					} finally {
-						if (spMetadataOutputStream != null) {
-							spMetadataOutputStream.close();
-						}
 					}
-=======
-                    try (final OutputStreamWriter writer = new OutputStreamWriter(new FileOutputStream(this.spMetadataPath), HttpConstants.UTF8_ENCODING)) {
-                        writer.write(result.getWriter().toString());
-                    }
->>>>>>> d3f22029
                 }
             }
             return spMetadataProvider;
