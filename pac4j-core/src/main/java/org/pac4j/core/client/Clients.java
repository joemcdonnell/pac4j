--- conflicted
+++ resolved
@@ -8,6 +8,8 @@
 import org.pac4j.core.exception.TechnicalException;
 import org.pac4j.core.util.CommonHelper;
 import org.pac4j.core.util.InitializableObject;
+import org.slf4j.Logger;
+import org.slf4j.LoggerFactory;
 
 /**
  * <p>This class is made to group multiple clients using a specific parameter to distinguish them, generally on one
@@ -25,13 +27,9 @@
 @SuppressWarnings("rawtypes")
 public class Clients extends InitializableObject {
 
-<<<<<<< HEAD
 	private static final Logger logger = LoggerFactory.getLogger(Clients.class);
 
 	public final static String DEFAULT_CLIENT_NAME_PARAMETER = "client_name";
-=======
-    public final static String DEFAULT_CLIENT_NAME_PARAMETER = "client_name";
->>>>>>> c4873300
 
 	private String clientNameParameter = DEFAULT_CLIENT_NAME_PARAMETER;
 
@@ -78,26 +76,15 @@
         CommonHelper.assertNotNull("clients", getClients());
 		final HashSet<String> names = new HashSet<>();
         for (final Client client : getClients()) {
-<<<<<<< HEAD
 			final String name = client.getName();
-			if (names.contains(name)) {
+            final String lowerName = name.toLowerCase();
+            if (names.contains(lowerName)) {
 				throw new TechnicalException("Duplicate name in clients: " + name);
 			}
-			names.add(name);
+            names.add(lowerName);
 			if (CommonHelper.isNotBlank(this.callbackUrl) && client instanceof IndirectClient) {
 				final IndirectClient indirectClient = (IndirectClient) client;
 				String indirectClientCallbackUrl = indirectClient.getCallbackUrl();
-=======
-            final String name = client.getName();
-            final String lowerName = name.toLowerCase();
-            if (names.contains(lowerName)) {
-                throw new TechnicalException("Duplicate name in clients: " + name);
-            }
-            names.add(lowerName);
-            if (CommonHelper.isNotBlank(this.callbackUrl) && client instanceof IndirectClient) {
-                final IndirectClient indirectClient = (IndirectClient) client;
-                String indirectClientCallbackUrl = indirectClient.getCallbackUrl();
->>>>>>> c4873300
                 // no callback url defined for the client -> set it with the group callback url
 				if (indirectClientCallbackUrl == null) {
 					indirectClient.setCallbackUrl(this.callbackUrl);
@@ -138,8 +125,7 @@
 	public Client findClient(final String name) {
 		init();
         for (final Client client : getClients()) {
-<<<<<<< HEAD
-			if (CommonHelper.areEquals(name, client.getName())) {
+            if (CommonHelper.areEqualsIgnoreCaseAndTrim(name, client.getName())) {
 				return client;
 			}
 		}
@@ -150,19 +136,6 @@
 	/**
 	 * Return the right client according to the specific class.
 	 *
-=======
-            if (CommonHelper.areEqualsIgnoreCaseAndTrim(name, client.getName())) {
-                return client;
-            }
-        }
-        final String message = "No client found for name: " + name;
-        throw new TechnicalException(message);
-    }
-
-    /**
-     * Return the right client according to the specific class.
-     *
->>>>>>> c4873300
      * @param clazz class of the client
      * @param <C> the kind of client
 	 * @return the right client
