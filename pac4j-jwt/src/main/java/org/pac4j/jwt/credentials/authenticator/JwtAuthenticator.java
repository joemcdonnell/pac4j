package org.pac4j.jwt.credentials.authenticator;

import com.nimbusds.jose.JWEObject;
import com.nimbusds.jose.JWSVerifier;
import com.nimbusds.jose.crypto.DirectDecrypter;
import com.nimbusds.jose.crypto.factories.DefaultJWSVerifierFactory;
import com.nimbusds.jose.proc.JWSVerifierFactory;
import com.nimbusds.jose.util.X509CertUtils;
import com.nimbusds.jwt.EncryptedJWT;
import com.nimbusds.jwt.JWT;
import com.nimbusds.jwt.JWTClaimsSet;
import com.nimbusds.jwt.JWTParser;
import com.nimbusds.jwt.PlainJWT;
import com.nimbusds.jwt.SignedJWT;
import org.pac4j.core.context.WebContext;
import org.pac4j.core.credentials.TokenCredentials;
import org.pac4j.core.credentials.authenticator.TokenAuthenticator;
import org.pac4j.core.exception.CredentialsException;
import org.pac4j.core.exception.HttpAction;
import org.pac4j.core.exception.TechnicalException;
import org.pac4j.core.profile.CommonProfile;
import org.pac4j.core.profile.ProfileHelper;
import org.pac4j.core.profile.creator.AuthenticatorProfileCreator;
import org.pac4j.core.util.CommonHelper;
import org.pac4j.core.util.InitializableWebObject;
import org.pac4j.jwt.JwtConstants;
import org.pac4j.jwt.profile.JwtGenerator;
import org.pac4j.jwt.profile.JwtProfile;
import org.slf4j.Logger;
import org.slf4j.LoggerFactory;

import java.nio.charset.Charset;
import java.security.Key;
import java.security.KeyFactory;
import java.security.NoSuchAlgorithmException;
import java.security.cert.X509Certificate;
import java.security.spec.InvalidKeySpecException;
import java.text.ParseException;
import java.util.HashMap;
import java.util.List;
import java.util.Map;

import javax.crypto.spec.SecretKeySpec;

/**
 * Authenticator for JWT. It creates the user profile and stores it in the credentials
 * for the {@link AuthenticatorProfileCreator}.
 *
 * @author Jerome Leleu
 * @since 1.8.0
 */
public class JwtAuthenticator extends InitializableWebObject implements TokenAuthenticator {

    protected final Logger logger = LoggerFactory.getLogger(getClass());

    private String encryptionSecret;
    
    private JWSVerifierFactory factory = new DefaultJWSVerifierFactory();

	private Key key;

    public JwtAuthenticator() {
    }

    public JwtAuthenticator(final String signingSecret) {
        this(signingSecret, signingSecret);
        logger.warn("Using the same key for signing and encryption may lead to security vulnerabilities. Consider using different keys");
    }

    /**
     * Initializes the authenticator that will validate JWT tokens.
     *
     * @param signingSecret    The signingSecret. Must be at least 256 bits long and not {@code null}
     * @param encryptionSecret The encryptionSecret. Must be at least 256 bits long and not {@code null} for encrypted JWT
     * @since 1.8.2
     */
    public JwtAuthenticator(final String signingSecret, final String encryptionSecret) {
    	setSigningSecret(signingSecret);
        this.encryptionSecret = encryptionSecret;
    }
    
    /**
     * @throws InvalidKeySpecException 
     * @throws NoSuchAlgorithmException 
     * @since 1.8.2
     */
    public JwtAuthenticator(final String publicKeyPEM, final String algorithm, final String encryptionSecret) throws NoSuchAlgorithmException, InvalidKeySpecException {
    	setSigningPem(publicKeyPEM, algorithm);
        this.encryptionSecret = encryptionSecret;
    }

    @Override
    protected void internalInit(final WebContext context) {
<<<<<<< HEAD
        CommonHelper.assertNotNull("key", key);
=======

>>>>>>> 1f7a4115
    }

    /**
     * Validates the token and returns the corresponding user profile.
     *
     * @param token the JWT
     * @return the corresponding user profile
     */
    public CommonProfile validateToken(final String token) {
        final TokenCredentials credentials = new TokenCredentials(token, "(validateToken)Method");
        try {
            validate(credentials);
        } catch (final HttpAction e) {
            throw new TechnicalException(e);
        }
        return credentials.getUserProfile();
    }

    @Override
    public void validate(final TokenCredentials credentials) throws HttpAction {
        final String token = credentials.getToken();
        boolean verified = false;

        try {
            // Parse the token
            JWT jwt = JWTParser.parse(token);

            if (jwt instanceof PlainJWT) {
                verified = true;
            } else {
                if (jwt instanceof SignedJWT) {
                    logger.debug("JWT is signed");
                } else if (jwt instanceof EncryptedJWT) {
                    CommonHelper.assertNotBlank("encryptionSecret", encryptionSecret);

                    final JWEObject jweObject = (JWEObject) jwt;
                    jweObject.decrypt(new DirectDecrypter(this.encryptionSecret.getBytes("UTF-8")));

                    // Extract payload
                    jwt = jweObject.getPayload().toSignedJWT();
                } else {
                    throw new TechnicalException("unsupported unsecured jwt");
                }

                CommonHelper.assertNotBlank("signingSecret", encryptionSecret);
                verified = ((SignedJWT) jwt).verify(new MACVerifier(this.signingSecret));
            }

            if (!verified) {
                final String message = "JWT verification failed: " + token;
                throw new CredentialsException(message);
            }

            try {
                createJwtProfile(credentials, jwt);
            } catch (final Exception e) {
                throw new TechnicalException("Cannot get claimSet", e);
            }
            
    		JWSVerifier verifier = factory.createJWSVerifier(signedJWT.getHeader(), key);

<<<<<<< HEAD
            verified = signedJWT.verify(verifier);
=======
>>>>>>> 1f7a4115
        } catch (final Exception e) {
            throw new TechnicalException("Cannot decrypt / verify JWT", e);
        }


    }

    private static void createJwtProfile(final TokenCredentials credentials, final JWT jwt) throws ParseException {
        final JWTClaimsSet claimSet = jwt.getJWTClaimsSet();
        String subject = claimSet.getSubject();

        if (!subject.contains(CommonProfile.SEPARATOR)) {
            subject = JwtProfile.class.getName() + CommonProfile.SEPARATOR + subject;
        }

        final Map<String, Object> attributes = new HashMap<>(claimSet.getClaims());
        attributes.remove(JwtConstants.SUBJECT);
        @SuppressWarnings("unchecked")
		final List<String> roles = (List<String>) attributes.get(JwtGenerator.INTERNAL_ROLES);
        attributes.remove(JwtGenerator.INTERNAL_ROLES);
        @SuppressWarnings("unchecked")
		final List<String> permissions = (List<String>) attributes.get(JwtGenerator.INTERNAL_PERMISSIONS);
        attributes.remove(JwtGenerator.INTERNAL_PERMISSIONS);
        final CommonProfile profile = ProfileHelper.buildProfile(subject, attributes);
        if (roles != null) {
            profile.addRoles(roles);
        }
        if (permissions != null) {
            profile.addPermissions(permissions);
        }
        credentials.setUserProfile(profile);
    }

    public String getSigningSecret() {
        return new String(key.getEncoded(), Charset.forName("UTF-8"));
    }

    public void setSigningSecret(final String signingSecret) {
    	X509Certificate cert = X509CertUtils.parse(signingSecret);
    	if (cert == null) {
    		this.key = new SecretKeySpec(signingSecret.getBytes(Charset.forName("UTF-8")), "AES");
    	} else {
    		this.key = cert.getPublicKey();
    	}
    }
    
    /**
     * @throws NoSuchAlgorithmException 
     * @throws InvalidKeySpecException 
     * @since 1.8.2
     */
    public void setSigningPem(final String publicKeyPEM, final String algorithm) throws NoSuchAlgorithmException, InvalidKeySpecException {
    	// from http://stackoverflow.com/questions/35739932/how-do-i-decode-a-jwt-token-using-an-rsa-public-key-in-pem-format
    	// decode to its constituent bytes
    	String publicKeyPEMToUse = publicKeyPEM;
    	publicKeyPEMToUse = publicKeyPEMToUse.replace("-----BEGIN PUBLIC KEY-----\n", "");
    	publicKeyPEMToUse = publicKeyPEMToUse.replace("-----END PUBLIC KEY-----", "");
    	byte[] publicKeyBytes = javax.xml.bind.DatatypeConverter.parseBase64Binary(publicKeyPEMToUse);

    	java.security.spec.X509EncodedKeySpec keySpec = new java.security.spec.X509EncodedKeySpec(publicKeyBytes);

    	KeyFactory keyFactory = KeyFactory.getInstance(algorithm);
    	this.key = keyFactory.generatePublic(keySpec);
    }

    public String getEncryptionSecret() {
        return encryptionSecret;
    }

    public void setEncryptionSecret(final String encryptionSecret) {
        this.encryptionSecret = encryptionSecret;
    }
    
	public Key getKey() {
		return key;
	}

	public void setKey(Key key) {
		this.key = key;
	}
}<|MERGE_RESOLUTION|>--- conflicted
+++ resolved
@@ -13,8 +13,6 @@
 import com.nimbusds.jwt.PlainJWT;
 import com.nimbusds.jwt.SignedJWT;
 import org.pac4j.core.context.WebContext;
-import org.pac4j.core.credentials.TokenCredentials;
-import org.pac4j.core.credentials.authenticator.TokenAuthenticator;
 import org.pac4j.core.exception.CredentialsException;
 import org.pac4j.core.exception.HttpAction;
 import org.pac4j.core.exception.TechnicalException;
@@ -22,6 +20,8 @@
 import org.pac4j.core.profile.ProfileHelper;
 import org.pac4j.core.profile.creator.AuthenticatorProfileCreator;
 import org.pac4j.core.util.CommonHelper;
+import org.pac4j.core.credentials.TokenCredentials;
+import org.pac4j.core.credentials.authenticator.TokenAuthenticator;
 import org.pac4j.core.util.InitializableWebObject;
 import org.pac4j.jwt.JwtConstants;
 import org.pac4j.jwt.profile.JwtGenerator;
@@ -64,6 +64,10 @@
 
     public JwtAuthenticator(final String signingSecret) {
         this(signingSecret, signingSecret);
+        warning();
+    }
+
+    private void warning() {
         logger.warn("Using the same key for signing and encryption may lead to security vulnerabilities. Consider using different keys");
     }
 
@@ -91,11 +95,7 @@
 
     @Override
     protected void internalInit(final WebContext context) {
-<<<<<<< HEAD
-        CommonHelper.assertNotNull("key", key);
-=======
-
->>>>>>> 1f7a4115
+
     }
 
     /**
@@ -123,44 +123,40 @@
             // Parse the token
             JWT jwt = JWTParser.parse(token);
 
-            if (jwt instanceof PlainJWT) {
+			if (jwt instanceof PlainJWT) {
                 verified = true;
             } else {
-                if (jwt instanceof SignedJWT) {
+            	SignedJWT signedJWT;
+            	if (jwt instanceof SignedJWT) {
                     logger.debug("JWT is signed");
-                } else if (jwt instanceof EncryptedJWT) {
-                    CommonHelper.assertNotBlank("encryptionSecret", encryptionSecret);
-
-                    final JWEObject jweObject = (JWEObject) jwt;
-                    jweObject.decrypt(new DirectDecrypter(this.encryptionSecret.getBytes("UTF-8")));
-
-                    // Extract payload
-                    jwt = jweObject.getPayload().toSignedJWT();
-                } else {
-                    throw new TechnicalException("unsupported unsecured jwt");
-                }
-
-                CommonHelper.assertNotBlank("signingSecret", encryptionSecret);
-                verified = ((SignedJWT) jwt).verify(new MACVerifier(this.signingSecret));
+                    signedJWT = (SignedJWT) jwt;
+            	} else if (jwt instanceof EncryptedJWT) {
+                	CommonHelper.assertNotBlank("encryptionSecret", encryptionSecret);
+
+                	final JWEObject jweObject = (JWEObject) jwt;
+                	jweObject.decrypt(new DirectDecrypter(this.encryptionSecret.getBytes("UTF-8")));
+
+                	// Extract payload
+                	signedJWT = jweObject.getPayload().toSignedJWT();
+                	jwt = signedJWT;
+            	} else {
+                	throw new TechnicalException("unsupported unsecured jwt");
+            	}
+            	CommonHelper.assertNotNull("key", key);
+    			JWSVerifier verifier = factory.createJWSVerifier(signedJWT.getHeader(), key);
+
+            	verified = signedJWT.verify(verifier);
             }
-
-            if (!verified) {
-                final String message = "JWT verification failed: " + token;
-                throw new CredentialsException(message);
-            }
-
-            try {
-                createJwtProfile(credentials, jwt);
-            } catch (final Exception e) {
-                throw new TechnicalException("Cannot get claimSet", e);
-            }
-            
-    		JWSVerifier verifier = factory.createJWSVerifier(signedJWT.getHeader(), key);
-
-<<<<<<< HEAD
-            verified = signedJWT.verify(verifier);
-=======
->>>>>>> 1f7a4115
+        	if (!verified) {
+            	final String message = "JWT verification failed: " + token;
+            	throw new CredentialsException(message);
+        	}
+
+        	try {
+            	createJwtProfile(credentials, jwt);
+        	} catch (final Exception e) {
+            	throw new TechnicalException("Cannot get claimSet", e);
+        	}
         } catch (final Exception e) {
             throw new TechnicalException("Cannot decrypt / verify JWT", e);
         }
