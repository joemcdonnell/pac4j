--- conflicted
+++ resolved
@@ -63,19 +63,15 @@
     }
 
     @Test
-<<<<<<< HEAD
-    public void testGenerateAuthenticate() throws HttpAction {
-=======
-    public void testPlainJwt() throws RequiresHttpAction {
+    public void testPlainJwt() throws HttpAction {
         final JwtGenerator<FacebookProfile> generator = new JwtGenerator<>(null, null);
         final FacebookProfile profile = createProfile();
         final String token = generator.generate(profile);
         assertToken(profile, token);
     }
-    
+
     @Test
-    public void testGenerateAuthenticate() throws RequiresHttpAction {
->>>>>>> 7074d637
+    public void testGenerateAuthenticate() throws HttpAction {
         final JwtGenerator<FacebookProfile> generator = new JwtGenerator<>(JWT_KEY);
         final FacebookProfile profile = createProfile();
         final String token = generator.generate(profile);
